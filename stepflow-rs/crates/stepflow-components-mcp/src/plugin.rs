// Licensed to the Apache Software Foundation (ASF) under one or more contributor license agreements.
// See the NOTICE file distributed with this work for additional information regarding copyright
// ownership.  The ASF licenses this file to you under the Apache License, Version 2.0 (the
// "License"); you may not use this file except in compliance with the License.  You may obtain a
// copy of the License at
//
//   http://www.apache.org/licenses/LICENSE-2.0
//
// Unless required by applicable law or agreed to in writing, software distributed under the License
// is distributed on an "AS IS" BASIS, WITHOUT WARRANTIES OR CONDITIONS OF ANY KIND, either express
// or implied.  See the License for the specific language governing permissions and limitations under
// the License.

use std::sync::Arc;

use error_stack::ResultExt as _;
use indexmap::IndexMap;
use serde::{Deserialize, Serialize};
use serde_json::json;
use stepflow_core::{
    FlowError, FlowResult,
    component::ComponentInfo,
    workflow::{Component, ValueRef},
};
use stepflow_plugin::{
    Context, DynPlugin, ExecutionContext, Plugin, PluginConfig, PluginError, Result,
};
use tokio::io::{AsyncBufReadExt as _, AsyncWriteExt as _, BufReader};
use tokio::process::{Child, ChildStdin, ChildStdout, Command};
use tokio::sync::RwLock;
use tokio::time::{Duration, timeout};

<<<<<<< HEAD
use crate::error::{McpError, Result as McpResult};
use crate::protocol::{Implementation, ServerCapabilities, Tool};
use crate::schema::{component_url_to_tool_name, mcp_tool_to_component_info};
=======
#[allow(unused_imports)]
use crate::protocol::{
    INITIALIZE_METHOD, Implementation, ServerCapabilities, TOOLS_CALL_METHOD, TOOLS_LIST_METHOD,
    Tool,
};
use crate::schema::{component_path_to_tool_name, mcp_tool_to_component_info};
>>>>>>> aa8e5c09

#[derive(Serialize, Deserialize, Debug)]
pub struct McpPluginConfig {
    pub command: String,
    pub args: Vec<String>,
    /// Environment variables to pass to the MCP server process.
    #[serde(default, skip_serializing_if = "IndexMap::is_empty")]
    pub env: IndexMap<String, String>,
}

impl PluginConfig for McpPluginConfig {
    type Error = McpError;

    async fn create_plugin(
        self,
        working_directory: &std::path::Path,
        protocol_prefix: &str,
    ) -> error_stack::Result<Box<DynPlugin<'static>>, Self::Error> {
        Ok(DynPlugin::boxed(McpPlugin::new(
            self,
            working_directory.to_owned(),
            protocol_prefix.to_string(),
        )))
    }
}

pub struct McpPlugin {
    state: RwLock<McpPluginState>,
    config: McpPluginConfig,
    working_directory: std::path::PathBuf,
    plugin_name: String,
}

/// Dedicated MCP client for handling JSON-RPC communication
#[derive(Debug)]
struct McpClient {
    process: Child,
    stdin: ChildStdin,
    stdout: BufReader<ChildStdout>,
    next_id: u64,
}

impl McpClient {
    async fn new(config: &McpPluginConfig, working_directory: &std::path::Path) -> McpResult<Self> {
        let mut cmd = Command::new(&config.command);
        cmd.args(&config.args);
        cmd.current_dir(working_directory);
        cmd.stdin(std::process::Stdio::piped());
        cmd.stdout(std::process::Stdio::piped());
        cmd.stderr(std::process::Stdio::piped());

        // Set environment variables
        for (key, value) in &config.env {
            cmd.env(key, value);
        }

        let mut process = cmd
            .spawn()
            .change_context(McpError::ProcessSpawn)
            .attach_printable_lazy(|| format!("Command: {} {:?}", config.command, config.args))?;

        let stdin = process
            .stdin
            .take()
            .ok_or_else(|| error_stack::report!(McpError::ProcessSetup("stdin")))?;

        let stdout = process
            .stdout
            .take()
            .ok_or_else(|| error_stack::report!(McpError::ProcessSetup("stdout")))?;

        Ok(Self {
            process,
            stdin,
            stdout: BufReader::new(stdout),
            next_id: 1,
        })
    }

    async fn send_request(
        &mut self,
        method: &str,
        params: serde_json::Value,
    ) -> McpResult<serde_json::Value> {
        let id = self.next_id;
        self.next_id += 1;

        let request = json!({
            "jsonrpc": "2.0",
            "method": method,
            "params": params,
            "id": id
        });

        let msg = serde_json::to_string(&request)
            .change_context(McpError::Communication)
            .attach_printable_lazy(|| {
                format!("Failed to serialize MCP request for method '{method}'")
            })?;

        // Send the request with timeout
        let send_timeout = Duration::from_secs(5);
        timeout(send_timeout, async {
            self.stdin.write_all(msg.as_bytes()).await?;
            self.stdin.write_all(b"\n").await?;
            self.stdin.flush().await
        })
        .await
        .change_context(McpError::Timeout)
        .attach_printable_lazy(|| {
            format!("Timeout sending request to MCP server for method '{method}'")
        })?
        .change_context(McpError::Communication)
        .attach_printable_lazy(|| format!("Failed to write to MCP server for method '{method}'"))?;

        // Read the response with timeout
        let read_timeout = Duration::from_secs(30); // Longer timeout for tool execution
        let mut line = String::new();
        let bytes_read = timeout(read_timeout, self.stdout.read_line(&mut line))
            .await
            .change_context(McpError::Timeout)
            .attach_printable_lazy(|| {
                format!("Timeout waiting for MCP server response for method '{method}'")
            })?
            .change_context(McpError::Communication)
            .attach_printable_lazy(|| {
                format!("Failed to read from MCP server for method '{method}'")
            })?;

        error_stack::ensure!(
            bytes_read > 0,
            error_stack::Report::new(McpError::Communication).attach_printable(format!(
                "MCP server closed connection while waiting for response to method '{method}'"
            ))
        );

        // Parse the response
        let response: serde_json::Value = serde_json::from_str(line.trim())
            .change_context(McpError::InvalidResponse)
            .attach_printable_lazy(|| {
                format!(
                    "Failed to parse MCP server response for method '{}'. Raw response: '{}'",
                    method,
                    line.trim()
                )
            })?;

        // Validate response ID matches request
        if let Some(response_id) = response.get("id") {
            if response_id.as_u64() != Some(id) {
                return Err(error_stack::Report::new(McpError::InvalidResponse)
                    .attach_printable(format!("Response ID mismatch for method '{method}': expected {id}, got {response_id}")));
            }
        }

        // Check for JSON-RPC errors
        if let Some(error) = response.get("error") {
            let error_code = error.get("code").and_then(|c| c.as_i64()).unwrap_or(-1);
            let error_message = error
                .get("message")
                .and_then(|m| m.as_str())
                .unwrap_or("Unknown error");
            let error_data = error
                .get("data")
                .map(|d| format!(", data: {d}"))
                .unwrap_or_default();

            // For tools/call method, this is a tool execution error that should be treated as business logic failure
            if method == "tools/call" {
                return Err(error_stack::Report::new(McpError::ToolExecution)
                    .attach_printable("MCP_TOOL_ERROR") // Special marker for tool execution errors
                    .attach_printable(format!(
                        "Tool execution error [{error_code}]: {error_message}{error_data}"
                    )));
            } else {
                return Err(error_stack::Report::new(McpError::Communication)
                    .attach_printable(format!("MCP server error for method '{method}': [{error_code}] {error_message}{error_data}")));
            }
        }

        // Return the result field
        response.get("result").cloned().ok_or_else(|| {
            error_stack::Report::new(McpError::InvalidResponse)
                .attach_printable(format!("MCP server response for method '{method}' missing result field. Response: {response}"))
        })
    }

    async fn send_notification(&mut self, method: &str, params: serde_json::Value) -> Result<()> {
        let request = json!({
            "jsonrpc": "2.0",
            "method": method,
            "params": params
        });

        let msg = serde_json::to_string(&request)
            .change_context(PluginError::Execution)
            .attach_printable_lazy(|| {
                format!("Failed to serialize MCP notification for method '{method}'")
            })?;

        // Send the notification with timeout
        let send_timeout = Duration::from_secs(5);
        timeout(send_timeout, async {
            self.stdin.write_all(msg.as_bytes()).await?;
            self.stdin.write_all(b"\n").await?;
            self.stdin.flush().await
        })
        .await
        .change_context(PluginError::Execution)
        .attach_printable_lazy(|| {
            format!("Timeout sending notification to MCP server for method '{method}'")
        })?
        .change_context(PluginError::Execution)
        .attach_printable_lazy(|| {
            format!("Failed to write notification to MCP server for method '{method}'")
        })?;

        Ok(())
    }
}

impl Drop for McpClient {
    fn drop(&mut self) {
        // Try to gracefully terminate the MCP server process
        // Note: We ignore errors here as this is best-effort cleanup during drop
        let _ = self.process.start_kill();
    }
}

#[derive(Debug)]
struct McpPluginState {
    server_info: Option<Implementation>,
    server_capabilities: Option<ServerCapabilities>,
    available_tools: Vec<Tool>,
    mcp_client: Option<McpClient>,
}

impl McpPlugin {
    pub fn new(
        config: McpPluginConfig,
        working_directory: std::path::PathBuf,
        plugin_name: String,
    ) -> Self {
        Self {
            state: RwLock::new(McpPluginState {
                server_info: None,
                server_capabilities: None,
                available_tools: Vec::new(),
                mcp_client: None,
            }),
            config,
            working_directory,
            plugin_name,
        }
    }
}

impl Plugin for McpPlugin {
    async fn init(&self, _context: &Arc<dyn Context>) -> Result<()> {
        // Don't initialize the underlying stdio plugin since we handle MCP protocol directly

        // Create the MCP client
        let mcp_client = McpClient::new(&self.config, &self.working_directory)
            .await
            .change_context(PluginError::Initializing)?;

        // Store the client in state
        {
            let mut state = self.state.write().await;
            state.mcp_client = Some(mcp_client);
        }

        // Now perform MCP-specific initialization
        self.perform_mcp_handshake().await?;

        // Discover available tools
        self.discover_tools().await?;

        Ok(())
    }

    async fn list_components(&self) -> Result<Vec<ComponentInfo>> {
        let state = self.state.read().await;
        let mut components = Vec::new();

        // Convert MCP tools to StepFlow components
        for tool in &state.available_tools {
            let mut info = crate::schema::mcp_tool_to_component_info(tool)
                .change_context(PluginError::ComponentInfo)?;

            // Update the component path to use plugin name as directory
            let component_path = format!("/{}/{}", self.plugin_name, tool.name);
            info.component = Component::from_string(&component_path);

            components.push(info);
        }

        Ok(components)
    }

    async fn component_info(&self, component: &Component) -> Result<ComponentInfo> {
<<<<<<< HEAD
        let tool_name = component_url_to_tool_name(component.url_string())
            .ok_or_else(|| error_stack::report!(PluginError::ComponentInfo))?;
=======
        let tool_name = component_path_to_tool_name(component.path_string())
            .ok_or(PluginError::ComponentInfo)
            .attach_printable("Invalid MCP component path format")?;
>>>>>>> aa8e5c09

        let state = self.state.read().await;
        let tool = state
            .available_tools
            .iter()
            .find(|tool| tool.name == tool_name)
            .ok_or_else(|| error_stack::report!(PluginError::ComponentInfo))?;

        mcp_tool_to_component_info(tool).change_context(PluginError::ComponentInfo)
    }

    async fn execute(
        &self,
        component: &Component,
        _context: ExecutionContext,
        input: ValueRef,
    ) -> Result<FlowResult> {
        let tool_name = component_path_to_tool_name(component.path_string())
            .ok_or(PluginError::Execution)
            .attach_printable("Invalid MCP component path format")?;

        let mut state = self.state.write().await;
        let mcp_client = state.mcp_client.as_mut().ok_or_else(|| {
            error_stack::Report::new(PluginError::Execution)
                .attach_printable("MCP client not initialized")
        })?;

        // Send tools/call request to execute the tool
        let call_params = json!({
            "name": tool_name,
            "arguments": input.clone_value()
        });

        let call_result = match mcp_client.send_request("tools/call", call_params).await {
            Ok(result) => result,
            Err(err) => {
                // Check if this is an MCP tool execution error that should be treated as a business logic failure
                if let Some(mcp_error) = err.downcast_ref::<McpError>() {
                    if matches!(mcp_error, McpError::ToolExecution) {
                        // This is a tool execution failure, not an implementation failure
                        return Ok(FlowResult::Failed {
                            error: FlowError::new(
                                500,
                                format!("Tool '{tool_name}' execution failed"),
                            ),
                        });
                    }
                }
                // For other errors (timeouts, connection issues, etc.), propagate as implementation errors
                return Err(err.change_context(PluginError::Execution));
            }
        };

        // The result should be in the "content" field according to MCP spec
        let content = call_result.get("content").cloned().unwrap_or_else(|| {
            // Fallback to the entire result if content field is missing
            call_result.clone()
        });

        Ok(FlowResult::Success {
            result: ValueRef::new(content),
        })
    }
}

impl McpPlugin {
    // MCP-specific helper methods
    async fn perform_mcp_handshake(&self) -> Result<()> {
        // Step 1: Send initialize request
        let initialize_params = json!({
            "protocolVersion": "2024-11-05",
            "capabilities": {
                "roots": {
                    "listChanged": false
                },
                "sampling": {}
            },
            "clientInfo": {
                "name": "stepflow",
                "version": "1.0.0"
            }
        });

        let initialize_result = {
            let mut state = self.state.write().await;
            let mcp_client = state.mcp_client.as_mut().ok_or_else(|| {
                error_stack::Report::new(PluginError::Initializing)
                    .attach_printable("MCP client not initialized")
            })?;
            mcp_client
                .send_request("initialize", initialize_params)
                .await
                .change_context(PluginError::Initializing)?
        };

        // Parse and store the server capabilities and info from the response
        {
            let mut state = self.state.write().await;

            if let Some(capabilities) = initialize_result.get("capabilities") {
                let server_capabilities: ServerCapabilities =
                    serde_json::from_value(capabilities.clone())
                        .change_context(PluginError::Initializing)
                        .attach_printable("Failed to parse server capabilities")?;
                state.server_capabilities = Some(server_capabilities);
            }

            if let Some(server_info) = initialize_result.get("serverInfo") {
                let implementation: Implementation = serde_json::from_value(server_info.clone())
                    .change_context(PluginError::Initializing)
                    .attach_printable("Failed to parse server info")?;
                state.server_info = Some(implementation);
            }
        }

        // Step 2: Send initialized notification
        {
            let mut state = self.state.write().await;
            let mcp_client = state.mcp_client.as_mut().ok_or_else(|| {
                error_stack::Report::new(PluginError::Initializing)
                    .attach_printable("MCP client not initialized")
            })?;
            mcp_client
                .send_notification("notifications/initialized", json!({}))
                .await?;
        }

        Ok(())
    }

    async fn discover_tools(&self) -> Result<()> {
        // Send tools/list request to discover available tools
        let tools_result = {
            let mut state = self.state.write().await;
            let mcp_client = state.mcp_client.as_mut().ok_or_else(|| {
                error_stack::Report::new(PluginError::Initializing)
                    .attach_printable("MCP client not initialized")
            })?;
            mcp_client
                .send_request("tools/list", json!({}))
                .await
                .change_context(PluginError::Initializing)?
        };

        // Parse the tools from the response
        let tools = if let Some(tools_array) = tools_result.get("tools") {
            let tools_vec: Vec<Tool> = serde_json::from_value(tools_array.clone())
                .change_context(PluginError::Initializing)
                .attach_printable("Failed to parse tools list")?;
            tools_vec
        } else {
            Vec::new()
        };

        // Store the tools
        {
            let mut state = self.state.write().await;
            state.available_tools = tools;
        }

        Ok(())
    }
}<|MERGE_RESOLUTION|>--- conflicted
+++ resolved
@@ -30,18 +30,9 @@
 use tokio::sync::RwLock;
 use tokio::time::{Duration, timeout};
 
-<<<<<<< HEAD
 use crate::error::{McpError, Result as McpResult};
 use crate::protocol::{Implementation, ServerCapabilities, Tool};
 use crate::schema::{component_url_to_tool_name, mcp_tool_to_component_info};
-=======
-#[allow(unused_imports)]
-use crate::protocol::{
-    INITIALIZE_METHOD, Implementation, ServerCapabilities, TOOLS_CALL_METHOD, TOOLS_LIST_METHOD,
-    Tool,
-};
-use crate::schema::{component_path_to_tool_name, mcp_tool_to_component_info};
->>>>>>> aa8e5c09
 
 #[derive(Serialize, Deserialize, Debug)]
 pub struct McpPluginConfig {
@@ -343,14 +334,8 @@
     }
 
     async fn component_info(&self, component: &Component) -> Result<ComponentInfo> {
-<<<<<<< HEAD
         let tool_name = component_url_to_tool_name(component.url_string())
             .ok_or_else(|| error_stack::report!(PluginError::ComponentInfo))?;
-=======
-        let tool_name = component_path_to_tool_name(component.path_string())
-            .ok_or(PluginError::ComponentInfo)
-            .attach_printable("Invalid MCP component path format")?;
->>>>>>> aa8e5c09
 
         let state = self.state.read().await;
         let tool = state
