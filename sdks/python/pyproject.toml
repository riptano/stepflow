[project]
name = "stepflow-py"
<<<<<<< HEAD
version = "0.2.2"
description = "Python SDK for Stepflow components and workflows."
=======
version = "0.2.1"
description = "Python SDK for building StepFlow components and workflows with support for STDIO and HTTP transports."
>>>>>>> c5a87402
readme = "README.md"
license = {text = "Apache-2.0"}
authors = [
    {name = "StepFlow Contributors"}
]
maintainers = [
    {name = "StepFlow Contributors"}
]
requires-python = ">=3.11"
keywords = [
    "workflow",
    "automation",
    "ai",
    "components",
    "stepflow",
    "orchestration",
    "pipeline"
]
classifiers = [
    "Development Status :: 4 - Beta",
    "Intended Audience :: Developers",
    "License :: OSI Approved :: Apache Software License",
    "Operating System :: OS Independent",
    "Programming Language :: Python :: 3",
    "Programming Language :: Python :: 3.11",
    "Programming Language :: Python :: 3.12",
    "Programming Language :: Python :: 3.13",
    "Topic :: Software Development :: Libraries :: Python Modules",
    "Topic :: System :: Distributed Computing",
    "Topic :: Scientific/Engineering :: Artificial Intelligence",
    "Typing :: Typed"
]
dependencies = [
    "msgspec>=0.19.0",
    "jsonschema>=4.17.0",
    "types-jsonschema>=4.17.0",
]

[project.urls]
Homepage = "https://riptano.github.io/stepflow/"
Documentation = "https://riptano.github.io/stepflow/"
Repository = "https://github.com/riptano/stepflow"
"Bug Tracker" = "https://github.com/riptano/stepflow/issues"
Changelog = "https://github.com/riptano/stepflow/blob/main/sdks/python/CHANGELOG.md"
"Source Code" = "https://github.com/riptano/stepflow/tree/main/sdks/python"

[project.optional-dependencies]
http = [
    "fastapi>=0.104.1",
    "uvicorn>=0.24.0",
    "sse-starlette>=1.6.5",
]

[dependency-groups]
dev = [
    "datamodel-code-generator[http,ruff]>=0.31.2",
    "pytest>=7.4.0",
    "pytest-asyncio>=0.26.0",
    "pytest-cov>=4.1.0",
    "poethepoet>=0.24.0",
    "ruff>=0.9.4",
    "mypy>=1.8.0",
    "deptry>=0.22.0",
    "fastapi>=0.104.1",
    "uvicorn>=0.24.0",
    "sse-starlette>=1.6.5",
    "openai>=1.97.1",
    "httpx>=0.25.0",
]

[project.scripts]
stepflow_py = "stepflow_py.main:main"

[build-system]
requires = ["hatchling"]
build-backend = "hatchling.build"

[tool.poe]
# comment this out to debug poe tasks
verbosity = -1

[tool.poe.env]
RUFF = "ruff@0.9.4"
DEPTRY = "deptry@0.22.0"

[tool.poe.tasks.fmt-check]
help = "Runs `ruff format --check` to check for formatting issues (fix with `fmt-fix`)"
cmd = "uvx ${RUFF} format --check --exclude='**/generated_*.py' ."

[tool.poe.tasks.fmt-fix]
help = "Runs `ruff format` to fix formatting issues"
cmd = "uvx ${RUFF} format --exclude='**/generated_*.py' ."

[tool.poe.tasks.lint-check]
help = "Runs `ruff check` to check for lint issues (fix with `lint-fix`)"
cmd = "uvx ${RUFF} check ."

[tool.poe.tasks.lint-fix]
help = "Runs `ruff check --fix` to fix lint issues"
cmd = "uvx ${RUFF} check --fix ."

[tool.poe.tasks.type-check]
help = "Runs `mypy` to check for static type issues"
cmd = "uv run mypy src tests"

[tool.poe.tasks.dep-check]
help = "Runs `deptry` to check for dependency issues"
cmd = "uvx ${DEPTRY} src tests"

[tool.poe.tasks.codegen-check]
help = "Check that generated types are up-to-date"
cmd = "uv run python generate.py --check"

[tool.poe.tasks.codegen-fix]
help = "Regenerate types from schemas"
sequence = [
    {cmd = "uv run python generate.py"},
]

[tool.poe.tasks.test]
help = "Run tests"
cmd = "uv run pytest tests"

# Aliases for common commands
[tool.poe.tasks.fmt]
help = "Alias for fmt-fix"
ref = "fmt-fix"

[tool.poe.tasks.lint]
help = "Runs all checks (fixing where possible)"
sequence = ["codegen-fix", "fmt-fix", "lint-fix", "dep-check"]

[tool.poe.tasks.typecheck]
help = "Alias for type-check"
ref = "type-check"

[tool.poe.tasks.check]
help = "Runs all checks and tests"
sequence = ["lint", "test"]

[tool.ruff]
target-version = "py311"
line-length = 88
extend-exclude = ["**/generated_*.py"]

[tool.ruff.lint]
select = ["E", "F", "I", "W", "UP", "B", "C4"]
ignore = []

[tool.ruff.lint.per-file-ignores]
"**/{tests,tools,scripts}/*" = ["D", "DOC", "T201", "B018", "F841", "E712"]
"generate.py" = ["T201", "E501"]  # Allow prints and long lines in build script
"**/generated_*.py" = ["E501", "UP006", "UP035"]  # Generated files can have long lines and old typing imports

[tool.ruff.format]
quote-style = "double"
indent-style = "space"
docstring-code-format = true
exclude = ["**/generated_*.py"]

[tool.deptry]
# types-* packages are type stubs for mypy and not directly imported
ignore = ["DEP002"]
extend_exclude = ["types-jsonschema"]

[tool.mypy]
python_version = "3.11"
warn_return_any = true
warn_unused_configs = true
check_untyped_defs = true
warn_redundant_casts = true
warn_unused_ignores = true
warn_no_return = true
warn_unreachable = true

# Disable some strict checks for now - can be enabled gradually
disallow_untyped_defs = false
disallow_incomplete_defs = false
disallow_untyped_decorators = false
no_implicit_optional = false
strict_equality = false

# Ignore errors in tests and generated files
[[tool.mypy.overrides]]
module = "tests.*"
ignore_errors = true

[[tool.mypy.overrides]]
module = "stepflow_py.generated_flow"
ignore_errors = true

[[tool.mypy.overrides]]
module = "stepflow_py.generated_protocol"
ignore_errors = true

[tool.pytest.ini_options]
asyncio_default_fixture_loop_scope = "function"<|MERGE_RESOLUTION|>--- conflicted
+++ resolved
@@ -1,12 +1,7 @@
 [project]
 name = "stepflow-py"
-<<<<<<< HEAD
 version = "0.2.2"
 description = "Python SDK for Stepflow components and workflows."
-=======
-version = "0.2.1"
-description = "Python SDK for building StepFlow components and workflows with support for STDIO and HTTP transports."
->>>>>>> c5a87402
 readme = "README.md"
 license = {text = "Apache-2.0"}
 authors = [
