--- conflicted
+++ resolved
@@ -1,97 +1,10 @@
-<<<<<<< HEAD
-#!/usr/bin/env node
-=======
-import { StepflowStdioServer } from './server';
-import { StepflowContext } from './transport';
-import { udf, udfSchema } from './udf';
->>>>>>> c66c4e07
+#!/usr/bin/env node 
 
 import { runCLI } from './cli';
 
-<<<<<<< HEAD
+
 // This is now just an entry point that delegates to the CLI
 runCLI().catch(error => {
   console.error('Error:', error);
   process.exit(1);
-});
-=======
-interface AddOutput {
-  result: number;
-}
-
-// Create server instance
-const server = new StepflowStdioServer();
-
-// Register a simple addition component
-server.registerComponent(
-  (input: AddInput): AddOutput => {
-    return { result: input.a + input.b };
-  },
-  'add',
-  {
-    description: 'Adds two numbers together',
-    inputSchema: {
-      type: 'object',
-      properties: {
-        a: { type: 'number', description: 'First number' },
-        b: { type: 'number', description: 'Second number' }
-      },
-      required: ['a', 'b']
-    },
-    outputSchema: {
-      type: 'object',
-      properties: {
-        result: { type: 'number', description: 'Sum of a and b' }
-      },
-      required: ['result']
-    }
-  }
-);
-
-// Example component that uses the context for blob operations
-server.registerComponent(
-  async (input: { data: any }, context?: StepflowContext): Promise<{ blobId: string }> => {
-    if (!context) {
-      throw new Error('Context is required for this component');
-    }
-    
-    // Store the data as a blob
-    const blobId = await context.putBlob(input.data);
-    return { blobId };
-  },
-  'store_data',
-  {
-    description: 'Stores data as a blob and returns the blob ID',
-    inputSchema: {
-      type: 'object',
-      properties: {
-        data: { description: 'Data to store as blob' }
-      },
-      required: ['data']
-    },
-    outputSchema: {
-      type: 'object',
-      properties: {
-        blobId: { type: 'string', description: 'ID of the stored blob' }
-      },
-      required: ['blobId']
-    }
-  }
-);
-
-// Register the UDF component
-server.registerComponent(
-  udf,
-  'udf',
-  udfSchema.component
-);
-
-export function main(): void {
-  // Start the server
-  server.run();
-}
-
-if (require.main === module) {
-  main();
-}
->>>>>>> c66c4e07
+});